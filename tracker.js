--- conflicted
+++ resolved
@@ -499,52 +499,7 @@
  * @locus Client
  */
 Tracker.flush = function (options) {
-<<<<<<< HEAD
   throwFirstError = options && options._throwFirstError;
-=======
-  Tracker._runFlush({ finishSynchronously: true,
-                      throwFirstError: options && options._throwFirstError });
-};
-
-/**
- * @summary True if we are computing a computation now, either first time or recompute.  This matches Tracker.active unless we are inside Tracker.nonreactive, which nullfies currentComputation even though an enclosing computation may still be running.
- * @locus Client
- * @returns {Boolean}
- */
-Tracker.inFlush = function () {
-  return inFlush;
-}
-
-// Run all pending computations and afterFlush callbacks.  If we were not called
-// directly via Tracker.flush, this may return before they're all done to allow
-// the event loop to run a little before continuing.
-Tracker._runFlush = function (options) {
-  // XXX What part of the comment below is still true? (We no longer
-  // have Spark)
-  //
-  // Nested flush could plausibly happen if, say, a flush causes
-  // DOM mutation, which causes a "blur" event, which runs an
-  // app event handler that calls Tracker.flush.  At the moment
-  // Spark blocks event handlers during DOM mutation anyway,
-  // because the LiveRange tree isn't valid.  And we don't have
-  // any useful notion of a nested flush.
-  //
-  // https://app.asana.com/0/159908330244/385138233856
-  if (Tracker.inFlush())
-    throw new Error("Can't call Tracker.flush while flushing");
-
-  if (inCompute)
-    throw new Error("Can't flush inside Tracker.autorun");
-
-  options = options || {};
-
-  inFlush = true;
-  willFlush = true;
-  throwFirstError = !! options.throwFirstError;
-
-  var recomputedCount = 0;
-  var finishedTry = false;
->>>>>>> 8c3e985c
   try {
     // Tracker flush does not limit the number of updates, but watcher does.
     // So we set the limit to 10000 which is infinity for most practical purposes.
@@ -554,6 +509,15 @@
     throwFirstError = false;
   }
 };
+
+/**
+ * @summary True if we are computing a computation now, either first time or recompute.  This matches Tracker.active unless we are inside Tracker.nonreactive, which nullfies currentComputation even though an enclosing computation may still be running.
+ * @locus Client
+ * @returns {Boolean}
+ */
+Tracker.inFlush = function () {
+  return Vue.observer.isFlushing();
+}
 
 // http://docs.meteor.com/#tracker_autorun
 //
